/*
 * Copyright 2010-2012 the original author or authors.
 *
 * Licensed under the Apache License, Version 2.0 (the "License");
 * you may not use this file except in compliance with the License.
 * You may obtain a copy of the License at
 *
 *     http://www.apache.org/licenses/LICENSE-2.0
 *
 * Unless required by applicable law or agreed to in writing, software
 * distributed under the License is distributed on an "AS IS" BASIS,
 * WITHOUT WARRANTIES OR CONDITIONS OF ANY KIND, either express or implied.
 * See the License for the specific language governing permissions and
 * limitations under the License.
 */



configure(allprojects) {
    apply plugin: 'maven'
    apply plugin: 'java'

    ext.springFrameworkVersion = "3.1.0.RELEASE"
    ext.junitVersion    = '4.10'
    ext.slf4jVersion    = '1.7.2'
    ext.log4jVersion    = '1.2.17'
    ext.awsSdkVersion   = '1.3.27'
    ext.mockitoVersion  = '1.9.5'


    tasks.withType(Compile) {
        options.encoding = 'UTF-8'
    }

    group = 'org.elasticspring'
    version = '0.1'

    sourceCompatibility = 1.6
    targetCompatibility = 1.6

    [compileJava, compileTestJava]*.options*.compilerArgs = ['-Xlint:none']

    test.systemProperty("java.awt.headless", "true")

    repositories {
        mavenCentral()
    }
}

configure(subprojects) {


    javadoc {
        options.memberLevel = org.gradle.external.javadoc.JavadocMemberLevel.PROTECTED
        options.author = true
        options.header = project.name
    }

    task sourcesJar(type: Jar, dependsOn: classes) {
        classifier = 'sources'
        from sourceSets.main.allJava
    }

    task javadocJar(type: Jar) {
        classifier = 'javadoc'
        from javadoc
    }

    dependencies {
        compile("org.slf4j:slf4j-api:${slf4jVersion}")
        testCompile("org.slf4j:slf4j-jcl:${slf4jVersion}")
        testCompile("log4j:log4j:${log4jVersion}")
        testCompile("junit:junit:${junitVersion}")
        testCompile("org.mockito:mockito-all:${mockitoVersion}")
    }

    artifacts {
        archives sourcesJar
        archives javadocJar
    }
}

project('elasticspring-core') {
    description = 'elasticspring core'
    dependencies {
        compile("org.springframework:spring-core:${springFrameworkVersion}")
        compile("org.springframework:spring-beans:${springFrameworkVersion}")
        compile("com.amazonaws:aws-java-sdk:1.3.26") {
            exclude module: "stax-api"
            exclude module: "activation"
        }
<<<<<<< HEAD
        compile('org.springframework:spring-beans:3.1.0.RELEASE') {
            exclude module: 'commons-logging'
        }
        compile('com.amazonaws:aws-java-sdk:1.3.26') {
            exclude module: 'commons-logging'
            exclude module: 'stax-api'
            exclude module: 'activation'
        }
        compile('org.springframework:spring-context:3.1.0.RELEASE')
        testCompile('junit:junit:4.8.2')
        testCompile('org.springframework:spring-test:3.1.0.RELEASE')
        testCompile('org.mockito:mockito-all:1.8.5')
=======
        testCompile("org.springframework:spring-test:${springFrameworkVersion}")
        testCompile("org.springframework:spring-context:${springFrameworkVersion}")
>>>>>>> 630e5a34
    }
}


project('elasticspring-context') {
    description = 'elasticspring context'
    dependencies {
        compile project(":elasticspring-core")
        compile("org.springframework:spring-context:${springFrameworkVersion}")
        compile("org.springframework:spring-context-support:${springFrameworkVersion}")
        compile("javax.mail:mailapi:1.4.3") {
            exclude module: "activation"
        }
        testCompile("org.springframework:spring-test:${springFrameworkVersion}")
    }
}

project('elasticspring-jdbc') {
    description = 'elasticspring jdbc'
    dependencies {
        compile project(":elasticspring-context")
        compile("org.springframework:spring-jdbc:${springFrameworkVersion}")
        compile("mysql:mysql-connector-java:5.1.16")
        compile("commons-dbcp:commons-dbcp:1.4")
        testCompile("org.springframework:spring-test:${springFrameworkVersion}")
    }
}


project('elasticspring-messaging') {
    description = 'elasticspring messaging'
    dependencies {
        compile project(":elasticspring-context")
        compile("org.springframework:spring-oxm:${springFrameworkVersion}")
        compile("com.thoughtworks.xstream:xstream:1.4.2") {
            exclude module: "xpp3_min"
        }
        compile("org.codehaus.jettison:jettison:1.3.1") {
            exclude module: "stax-api"
        }
        testCompile("org.springframework:spring-test:${springFrameworkVersion}")
    }
}


configure(rootProject) {
    description = 'Elastic Spring'

    // don't publish the default jar for the root project
    configurations.archives.artifacts.clear()


    task wrapper(type: Wrapper) {
        description = 'Generates gradlew[.bat] scripts'
        gradleVersion = '1.3'
    }
}

<|MERGE_RESOLUTION|>--- conflicted
+++ resolved
@@ -89,23 +89,8 @@
             exclude module: "stax-api"
             exclude module: "activation"
         }
-<<<<<<< HEAD
-        compile('org.springframework:spring-beans:3.1.0.RELEASE') {
-            exclude module: 'commons-logging'
-        }
-        compile('com.amazonaws:aws-java-sdk:1.3.26') {
-            exclude module: 'commons-logging'
-            exclude module: 'stax-api'
-            exclude module: 'activation'
-        }
-        compile('org.springframework:spring-context:3.1.0.RELEASE')
-        testCompile('junit:junit:4.8.2')
-        testCompile('org.springframework:spring-test:3.1.0.RELEASE')
-        testCompile('org.mockito:mockito-all:1.8.5')
-=======
         testCompile("org.springframework:spring-test:${springFrameworkVersion}")
         testCompile("org.springframework:spring-context:${springFrameworkVersion}")
->>>>>>> 630e5a34
     }
 }
 
