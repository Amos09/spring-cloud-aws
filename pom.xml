<?xml version="1.0" encoding="UTF-8"?>
<!--
  ~ Copyright 2013-2014 the original author or authors.
  ~
  ~ Licensed under the Apache License, Version 2.0 (the "License");
  ~ you may not use this file except in compliance with the License.
  ~ You may obtain a copy of the License at
  ~
  ~      http://www.apache.org/licenses/LICENSE-2.0
  ~
  ~ Unless required by applicable law or agreed to in writing, software
  ~ distributed under the License is distributed on an "AS IS" BASIS,
  ~ WITHOUT WARRANTIES OR CONDITIONS OF ANY KIND, either express or implied.
  ~ See the License for the specific language governing permissions and
  ~ limitations under the License.
  -->

<project xmlns="http://maven.apache.org/POM/4.0.0" xmlns:xsi="http://www.w3.org/2001/XMLSchema-instance"
		 xsi:schemaLocation="http://maven.apache.org/POM/4.0.0 http://maven.apache.org/xsd/maven-4.0.0.xsd">
	<modelVersion>4.0.0</modelVersion>
	<parent>
		<groupId>org.springframework.cloud</groupId>
		<artifactId>spring-cloud-build</artifactId>
<<<<<<< HEAD
		<version>2.0.0.BUILD-SNAPSHOT</version>
		<relativePath/><!-- lookup parent from repository -->
=======
		<version>1.3.5.BUILD-SNAPSHOT</version>
		<relativePath /><!-- lookup parent from repository -->
>>>>>>> ebb168d3
	</parent>

	<artifactId>spring-cloud-aws</artifactId>
	<version>2.0.0.BUILD-SNAPSHOT</version>
	<packaging>pom</packaging>
	<name>Spring Cloud AWS</name>
	<description>Spring Cloud AWS</description>

	<scm>
		<url>https://github.com/spring-cloud/spring-cloud-aws</url>
		<connection>scm:git:git://github.com/spring-cloud/spring-cloud-aws.git</connection>
		<developerConnection>scm:git:ssh://git@github.com/spring-cloud/spring-cloud-aws.git</developerConnection>
		<tag>HEAD</tag>
	</scm>

	<properties>
		<bintray.package>aws</bintray.package>
		<tomcat.version>8.0.33</tomcat.version>
		<javax-mail.version>1.5.5</javax-mail.version>
		<log4j.version>1.2.17</log4j.version>
	</properties>

	<modules>
		<module>spring-cloud-aws-dependencies</module>
		<module>spring-cloud-aws-core</module>
		<module>spring-cloud-aws-context</module>
		<module>spring-cloud-aws-jdbc</module>
		<module>spring-cloud-aws-messaging</module>
		<module>spring-cloud-aws-actuator</module>
		<module>spring-cloud-aws-autoconfigure</module>
		<module>spring-cloud-starter-aws</module>
		<module>spring-cloud-starter-aws-jdbc</module>
		<module>spring-cloud-starter-aws-messaging</module>
		<module>docs</module>
	</modules>

	<dependencyManagement>
		<dependencies>
			<dependency>
				<groupId>org.springframework.cloud</groupId>
				<artifactId>spring-cloud-aws-dependencies</artifactId>
				<version>${project.version}</version>
				<type>pom</type>
				<scope>import</scope>
			</dependency>
			<dependency>
				<groupId>org.apache.tomcat.extras</groupId>
				<artifactId>tomcat-extras-juli-adapters</artifactId>
				<version>${tomcat.version}</version>
			</dependency>
			<dependency>
				<groupId>javax.mail</groupId>
				<artifactId>javax.mail-api</artifactId>
				<version>${javax-mail.version}</version>
				<exclusions>
					<exclusion>
						<groupId>javax.activation</groupId>
						<artifactId>activation</artifactId>
					</exclusion>
				</exclusions>
			</dependency>
		</dependencies>
	</dependencyManagement>

	<dependencies>
		<dependency>
			<groupId>org.slf4j</groupId>
			<artifactId>slf4j-api</artifactId>
		</dependency>
		<!--<dependency>
			<groupId>org.slf4j</groupId>
			<artifactId>slf4j-log4j12</artifactId>
			<scope>test</scope>
		</dependency>-->
		<dependency>
			<groupId>log4j</groupId>
			<artifactId>log4j</artifactId>
			<version>${log4j.version}</version>
			<scope>test</scope>
		</dependency>
		<dependency>
			<groupId>junit</groupId>
			<artifactId>junit</artifactId>
			<scope>test</scope>
		</dependency>
		<dependency>
			<groupId>org.mockito</groupId>
			<artifactId>mockito-core</artifactId>
			<scope>test</scope>
		</dependency>
		<dependency>
			<groupId>org.springframework.boot</groupId>
			<artifactId>spring-boot-starter-test</artifactId>
			<scope>test</scope>
		</dependency>
	</dependencies>

	<build>
		<pluginManagement>
			<plugins>
				<plugin>
					<artifactId>maven-compiler-plugin</artifactId>
					<configuration>
						<compilerArgs>
							<!-- Enable all warnings -->
							<compilerArg>-Xlint:all</compilerArg>
							<!-- Disable options warning because we will have differences between the compiler and source code level-->
							<compilerArg>-Xlint:-options</compilerArg>
							<!-- Disable serialversionuid warnings -->
							<compilerArg>-Xlint:-serial</compilerArg>
							<!--compilerArg>-Werror</compilerArg-->
						</compilerArgs>
					</configuration>
				</plugin>
				<plugin>
					<groupId>org.apache.maven.plugins</groupId>
					<artifactId>maven-surefire-plugin</artifactId>
					<configuration>
						<argLine>-Xms512m -Xmx512m</argLine>
					</configuration>
				</plugin>
			</plugins>
		</pluginManagement>
	</build>

	<reporting>
		<plugins>
			<plugin>
				<groupId>org.apache.maven.plugins</groupId>
				<artifactId>maven-javadoc-plugin</artifactId>
				<configuration>
					<links>
						<link>http://docs.oracle.com/javase/7/docs/api/</link>
						<link>http://docs.oracle.com/javaee/7/api/</link>
						<link>http://fasterxml.github.com/jackson-core/javadoc/2.0.0/</link>
						<link>http://docs.spring.io/spring/docs/4.1.x/javadoc-api/</link>
					</links>
					<author>true</author>
					<header>${project.name}</header>
				</configuration>
			</plugin>
		</plugins>
	</reporting>

	<profiles>
		<profile>
			<id>integration-test</id>
			<activation>
				<property>
					<name>els.config.dir</name>
				</property>
			</activation>
			<modules>
				<module>spring-cloud-aws-integration-test</module>
			</modules>
		</profile>
		<profile>
			<id>spring</id>
			<repositories>
				<repository>
					<id>spring-snapshots</id>
					<name>Spring Snapshots</name>
					<url>https://repo.spring.io/libs-snapshot-local</url>
					<snapshots>
						<enabled>true</enabled>
					</snapshots>
					<releases>
						<enabled>false</enabled>
					</releases>
				</repository>
				<repository>
					<id>spring-milestones</id>
					<name>Spring Milestones</name>
					<url>https://repo.spring.io/libs-milestone-local</url>
					<snapshots>
						<enabled>false</enabled>
					</snapshots>
				</repository>
				<repository>
					<id>spring-releases</id>
					<name>Spring Releases</name>
					<url>https://repo.spring.io/release</url>
					<snapshots>
						<enabled>false</enabled>
					</snapshots>
				</repository>
			</repositories>
			<pluginRepositories>
				<pluginRepository>
					<id>spring-snapshots</id>
					<name>Spring Snapshots</name>
					<url>https://repo.spring.io/libs-snapshot-local</url>
					<snapshots>
						<enabled>true</enabled>
					</snapshots>
					<releases>
						<enabled>false</enabled>
					</releases>
				</pluginRepository>
				<pluginRepository>
					<id>spring-milestones</id>
					<name>Spring Milestones</name>
					<url>https://repo.spring.io/libs-milestone-local</url>
					<snapshots>
						<enabled>false</enabled>
					</snapshots>
				</pluginRepository>
				<pluginRepository>
					<id>spring-releases</id>
					<name>Spring Releases</name>
					<url>https://repo.spring.io/libs-release-local</url>
					<snapshots>
						<enabled>false</enabled>
					</snapshots>
				</pluginRepository>
			</pluginRepositories>
		</profile>
	</profiles>

</project><|MERGE_RESOLUTION|>--- conflicted
+++ resolved
@@ -21,13 +21,8 @@
 	<parent>
 		<groupId>org.springframework.cloud</groupId>
 		<artifactId>spring-cloud-build</artifactId>
-<<<<<<< HEAD
 		<version>2.0.0.BUILD-SNAPSHOT</version>
 		<relativePath/><!-- lookup parent from repository -->
-=======
-		<version>1.3.5.BUILD-SNAPSHOT</version>
-		<relativePath /><!-- lookup parent from repository -->
->>>>>>> ebb168d3
 	</parent>
 
 	<artifactId>spring-cloud-aws</artifactId>
