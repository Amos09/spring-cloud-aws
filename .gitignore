--- conflicted
+++ resolved
@@ -2,16 +2,11 @@
 build/
 /.gradle
 /config
-/.idea
 
 # Ignore files
 access.properties
 mail.properties
 gradle.properties
 *.iml
-<<<<<<< HEAD
 *.ipr
-*.iws
-=======
-*.ipr
->>>>>>> 689952fe
+*.iws